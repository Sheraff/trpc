--- conflicted
+++ resolved
@@ -1,6 +1,6 @@
 {
   "name": "@trpc/next",
-  "version": "10.0.0-alpha.18",
+  "version": "9.20.2",
   "description": "tRPC Next lib",
   "author": "KATT",
   "license": "MIT",
@@ -10,19 +10,15 @@
     "url": "git+https://github.com/trpc/trpc.git",
     "directory": "packages/next"
   },
-  "scripts": {
-    "build": "rollup -c"
+  "preconstruct": {
+    "entrypoints": [
+      "index.ts"
+    ]
   },
-  "main": "dist/index.js",
-  "module": "dist/index.mjs",
-  "typings": "dist/index.d.ts",
-  "exports": {
-    ".": {
-      "import": "./dist/index.mjs",
-      "require": "./dist/index.js",
-      "default": "./dist/index.js"
-    }
-  },
+  "scripts": {},
+  "main": "dist/trpc-next.cjs.js",
+  "module": "dist/trpc-next.esm.js",
+  "typings": "dist/trpc-next.cjs.d.ts",
   "files": [
     "README.md",
     "dist",
@@ -47,9 +43,9 @@
     "react-ssr-prepass": "^1.5.0"
   },
   "devDependencies": {
-    "@trpc/client": "^10.0.0-alpha.18",
-    "@trpc/react": "^10.0.0-alpha.18",
-    "@trpc/server": "^10.0.0-alpha.18",
+    "@trpc/client": "^9.20.2",
+    "@trpc/react": "^9.20.2",
+    "@trpc/server": "^9.20.2",
     "@types/express": "^4.17.12",
     "express": "^4.17.1",
     "next": "^12.0.1",
@@ -60,10 +56,5 @@
   },
   "publishConfig": {
     "access": "public"
-<<<<<<< HEAD
-  },
-  "gitHead": "3b8e4ed00254f9c9816ffdc4d172c932ea62c3ae"
-=======
   }
->>>>>>> 2e8fde43
 }