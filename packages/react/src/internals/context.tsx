--- conflicted
+++ resolved
@@ -28,11 +28,10 @@
   extends FetchInfiniteQueryOptions<TInput, TError, TOutput>,
     TRPCRequestOptions {}
 
-<<<<<<< HEAD
 /** @internal */
-=======
 export type SSRState = false | 'prepass' | 'mounting' | 'mounted';
->>>>>>> 502ed037
+
+/** @internal */
 export interface TRPCContextState<
   TRouter extends AnyRouter,
   TSSRContext = undefined,
