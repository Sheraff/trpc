import {
  AnyRouter,
  ClientDataTransformerOptions,
  assertNotBrowser,
  inferHandlerInput,
  inferProcedureOutput,
  inferRouterContext,
} from '@trpc/server';
<<<<<<< HEAD
import { InfiniteData, QueryClient } from 'react-query';
import { DehydrateOptions, DehydratedState, dehydrate } from 'react-query';
=======
import {
  DehydrateOptions,
  DehydratedState,
  InfiniteData,
  QueryClient,
  dehydrate,
} from 'react-query';
>>>>>>> cb86be86

type QueryClientConfig = ConstructorParameters<typeof QueryClient>[0];

assertNotBrowser();

export interface CreateSSGHelpersOptions<TRouter extends AnyRouter> {
  router: TRouter;
  ctx: inferRouterContext<TRouter>;
  transformer?: ClientDataTransformerOptions;
  queryClientConfig?: QueryClientConfig;
}

/**
 * Create functions you can use for server-side rendering / static generation
 */
export function createSSGHelpers<TRouter extends AnyRouter>({
  router,
  transformer,
  ctx,
  queryClientConfig,
}: CreateSSGHelpersOptions<TRouter>) {
  type TQueries = TRouter['_def']['queries'];
  const queryClient = new QueryClient(queryClientConfig);

  const serialize = transformer
    ? ('input' in transformer ? transformer.input : transformer).serialize
    : (obj: unknown) => obj;
  const caller = router.createCaller(ctx) as ReturnType<
    TRouter['createCaller']
  >;
  const prefetchQuery = async <
    TPath extends keyof TQueries & string,
    TProcedure extends TQueries[TPath],
  >(
    ...pathAndInput: [path: TPath, ...args: inferHandlerInput<TProcedure>]
  ) => {
    return queryClient.prefetchQuery(pathAndInput, async () => {
      const data = await caller.query(...pathAndInput);

      return data;
    });
  };

  const prefetchInfiniteQuery = async <
    TPath extends keyof TQueries & string,
    TProcedure extends TQueries[TPath],
  >(
    ...pathAndInput: [path: TPath, ...args: inferHandlerInput<TProcedure>]
  ) => {
    return queryClient.prefetchInfiniteQuery(pathAndInput, async () => {
      const data = await caller.query(...pathAndInput);

      return data;
    });
  };

  const fetchQuery = async <
    TPath extends keyof TQueries & string,
    TProcedure extends TQueries[TPath],
    TOutput extends inferProcedureOutput<TProcedure>,
  >(
    ...pathAndInput: [path: TPath, ...args: inferHandlerInput<TProcedure>]
  ): Promise<TOutput> => {
    return queryClient.fetchQuery(pathAndInput, async () => {
      const data = await caller.query(...pathAndInput);

      return data;
    });
  };

  const fetchInfiniteQuery = async <
    TPath extends keyof TQueries & string,
    TProcedure extends TQueries[TPath],
    TOutput extends inferProcedureOutput<TProcedure>,
  >(
    ...pathAndInput: [path: TPath, ...args: inferHandlerInput<TProcedure>]
  ): Promise<InfiniteData<TOutput>> => {
    return queryClient.fetchInfiniteQuery(pathAndInput, async () => {
      const data = await caller.query(...pathAndInput);

      return data;
    });
  };

  function _dehydrate(
    opts: DehydrateOptions = {
      shouldDehydrateQuery() {
        // makes sure to serialize errors
        return true;
      },
    },
  ): DehydratedState {
    const before = dehydrate(queryClient, opts);
    const after = serialize(before);
    return after;
  }

  return {
    prefetchQuery,
    prefetchInfiniteQuery,
    fetchQuery,
    fetchInfiniteQuery,
    dehydrate: _dehydrate,
    queryClient,
  };
}<|MERGE_RESOLUTION|>--- conflicted
+++ resolved
@@ -6,10 +6,6 @@
   inferProcedureOutput,
   inferRouterContext,
 } from '@trpc/server';
-<<<<<<< HEAD
-import { InfiniteData, QueryClient } from 'react-query';
-import { DehydrateOptions, DehydratedState, dehydrate } from 'react-query';
-=======
 import {
   DehydrateOptions,
   DehydratedState,
@@ -17,7 +13,6 @@
   QueryClient,
   dehydrate,
 } from 'react-query';
->>>>>>> cb86be86
 
 type QueryClientConfig = ConstructorParameters<typeof QueryClient>[0];
 
