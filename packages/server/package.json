--- conflicted
+++ resolved
@@ -19,23 +19,6 @@
       ]
     }
   },
-<<<<<<< HEAD
-=======
-  "preconstruct": {
-    "entrypoints": [
-      "index.ts",
-      "adapters/express.ts",
-      "adapters/fastify/index.ts",
-      "adapters/next.ts",
-      "adapters/node-http/index.ts",
-      "adapters/standalone.ts",
-      "adapters/ws.ts",
-      "adapters/lambda/index.ts",
-      "ws/index.ts",
-      "rpc/index.ts"
-    ]
-  },
->>>>>>> b0b5dd15
   "scripts": {
     "test": "jest",
     "build": "rollup -c"
@@ -114,11 +97,8 @@
   "devDependencies": {
     "@cloudflare/workers-types": "^3.8.0",
     "@fastify/websocket": "^5.0.0",
-<<<<<<< HEAD
     "@miniflare/core": "^2.4.0",
-=======
     "@types/aws-lambda": "^8.10.97",
->>>>>>> b0b5dd15
     "@types/express": "^4.17.12",
     "@types/hash-sum": "^1.0.0",
     "@types/ws": "^8.2.0",
