--- conflicted
+++ resolved
@@ -42,7 +42,13 @@
       };
     },
   })
-<<<<<<< HEAD
+  .query('hello/darkness/my/old/friend', {
+    resolve() {
+      return {
+        text: `I've come to talk with you again`,
+      };
+    },
+  })
   .interop();
 const contextlessApp = trpc
   .router()
@@ -57,25 +63,6 @@
     },
   })
   .interop();
-=======
-  .query('hello/darkness/my/old/friend', {
-    resolve() {
-      return {
-        text: `I've come to talk with you again`,
-      };
-    },
-  });
-const contextlessApp = trpc.router().query('hello', {
-  input: z.object({
-    who: z.string(),
-  }),
-  resolve({ input }) {
-    return {
-      text: `hello ${input.who}`,
-    };
-  },
-});
->>>>>>> d56ef100
 
 const handler = trpcLambda.awsLambdaRequestHandler({
   router,
@@ -105,17 +92,10 @@
   `);
   expect(parsedBody).toMatchInlineSnapshot(`
     Object {
-<<<<<<< HEAD
-=======
-      "id": null,
->>>>>>> d56ef100
       "result": Object {
         "data": Object {
           "text": "hello Lilja",
         },
-<<<<<<< HEAD
-=======
-        "type": "data",
       },
     }
   `);
@@ -145,13 +125,10 @@
   `);
   expect(parsedBody).toMatchInlineSnapshot(`
     Object {
-      "id": null,
       "result": Object {
         "data": Object {
           "text": "hello Lilja",
         },
-        "type": "data",
->>>>>>> d56ef100
       },
     }
   `);
@@ -200,10 +177,6 @@
       }
     ]",
       },
-<<<<<<< HEAD
-=======
-      "id": null,
->>>>>>> d56ef100
     }
   `);
 });
@@ -242,17 +215,10 @@
   const parsedBody = JSON.parse(body || '');
   expect(parsedBody).toMatchInlineSnapshot(`
     Object {
-<<<<<<< HEAD
-=======
-      "id": null,
->>>>>>> d56ef100
       "result": Object {
         "data": Object {
           "text": "hello Lilja",
         },
-<<<<<<< HEAD
-=======
-        "type": "data",
       },
     }
   `);
@@ -292,13 +258,10 @@
   const parsedBody = JSON.parse(body || '');
   expect(parsedBody).toMatchInlineSnapshot(`
     Object {
-      "id": null,
       "result": Object {
         "data": Object {
           "text": "I've come to talk with you again",
         },
-        "type": "data",
->>>>>>> d56ef100
       },
     }
   `);
@@ -339,12 +302,10 @@
   const parsedBody = JSON.parse(body || '');
   expect(parsedBody).toMatchInlineSnapshot(`
     Object {
-      "id": null,
       "result": Object {
         "data": Object {
           "text": "hello Lilja",
         },
-        "type": "data",
       },
     }
   `);
@@ -384,12 +345,10 @@
   const parsedBody = JSON.parse(body || '');
   expect(parsedBody).toMatchInlineSnapshot(`
     Object {
-      "id": null,
       "result": Object {
         "data": Object {
           "text": "I've come to talk with you again",
         },
-        "type": "data",
       },
     }
   `);
@@ -422,18 +381,10 @@
   const parsedBody = JSON.parse(body || '');
   expect(parsedBody).toMatchInlineSnapshot(`
     Object {
-<<<<<<< HEAD
-=======
-      "id": null,
->>>>>>> d56ef100
       "result": Object {
         "data": Object {
           "text": "hello kATT",
         },
-<<<<<<< HEAD
-=======
-        "type": "data",
->>>>>>> d56ef100
       },
     }
   `);
