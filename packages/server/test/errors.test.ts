--- conflicted
+++ resolved
@@ -9,11 +9,7 @@
 import { TRPCClientError } from '../../client/src';
 import * as trpc from '../src';
 import { TRPCError } from '../src/TRPCError';
-<<<<<<< HEAD
 import { CreateHTTPContextOptions } from '../src/adapters/standalone';
-import { OnErrorFunction } from '../src/internals/OnErrorFunction';
-=======
->>>>>>> 0616ba5c
 import { getMessageFromUnkownError } from '../src/internals/errors';
 import { OnErrorFunction } from '../src/internals/onErrorFunction';
 
