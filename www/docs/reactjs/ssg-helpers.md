--- conflicted
+++ resolved
@@ -5,11 +5,7 @@
 slug: /ssg-helpers
 ---
 
-<<<<<<< HEAD
-`createProxySSGHelpers` providers you a set of helper functions that you can use to prefetch queries on the server.
-=======
-`createSSGHelpers` provides you a set of helper functions that you can use to prefetch queries on the server.
->>>>>>> 0b0bca76
+`createProxySSGHelpers` provides you a set of helper functions that you can use to prefetch queries on the server.
 
 ```ts
 import { createProxySSGHelpers } from '@trpc/react/ssg';
